--- conflicted
+++ resolved
@@ -368,12 +368,7 @@
     };
 
     /* ------ Campaigns ------ */
-<<<<<<< HEAD
-    //  *** CHANGE: when a user clicks an item in the search dropdown, use the real id ***
-=======
-
-    // when a user clicks an item in the search dropdown, use the real id ***
->>>>>>> 5c83c305
+    // 🟢 *** CHANGE: when a user clicks an item in the search dropdown, use the real id ***
     const handleCampaignSelect = (campaign) => {
         const cleanName = campaign.name || campaign.id;
         const token =
