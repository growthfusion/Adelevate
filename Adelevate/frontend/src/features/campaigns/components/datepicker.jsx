
import { useState, useMemo, useEffect } from "react"
import {
  format,
  startOfMonth,
  endOfMonth,
  eachDayOfInterval,
  startOfWeek,
  endOfWeek,
  isSameMonth,
  isSameDay,
  addMonths,
  subMonths,
  isAfter,
  isBefore,
  subDays,
  startOfDay,
  startOfYear,
  endOfYear,
  subYears,
} from "date-fns"

const styles = {
  wrapper: `relative p-4 font-sans`,
  button: `flex items-center space-x-2 px-4 py-2 border border-gray-300 rounded-md text-gray-700 bg-white hover:bg-gray-50 focus:outline-none`,
  datepickerContainer: `fixed inset-0 z-50 flex items-center justify-center md:block md:absolute md:inset-auto md:top-full md:left-0 md:mt-2`,
  overlay: `fixed inset-0 bg-black bg-opacity-30 md:hidden`,
  datepickerContent: `bg-white rounded-lg shadow-lg max-w-[calc(100vw-32px)] md:max-w-none overflow-hidden max-h-[90vh] md:max-h-[600px] overflow-y-auto z-50 border border-gray-200`,
  calendarLayout: `p-6`,
  flexColumn: `flex flex-col md:flex-row gap-4 md:gap-8`,
  presetsContainer: `flex flex-row md:flex-col space-x-2 md:space-x-0 md:space-y-2 w-full md:w-40 overflow-x-auto pb-2 md:pb-0 mb-2 md:mb-0`,
  calendarContainer: `flex flex-col md:flex-row gap-8 overflow-x-auto pb-2`,
  calendar: `w-full md:w-72`,
  footerContainer: `flex flex-col md:flex-row items-start md:items-center justify-between mt-6 pt-4 border-t border-gray-200 px-6 pb-4`,
  dateDisplay: `text-gray-700 font-medium mb-2 md:mb-0`,
  buttonContainer: `flex space-x-3`,
  cancelButton: `px-4 py-2 text-gray-600 bg-gray-100 hover:bg-gray-200 rounded-md`,
  applyButton: `px-6 py-2 bg-blue-600 text-white rounded-md hover:bg-blue-700 disabled:bg-blue-300`,
  presetButton: (isActive) =>
    `px-4 py-2 border rounded text-sm whitespace-nowrap w-full text-left transition-colors ${
      isActive
        ? "bg-blue-50 border-blue-300 text-blue-700 font-semibold"
        : "border-gray-300 text-gray-600 hover:bg-gray-50"
    }`,
}

const PRESETS = [
  { label: "Today", value: "today" },
  { label: "Yesterday", value: "yesterday" },
  { label: "Last 3 days", value: "last3days" },
  { label: "Last 7 days", value: "last7days" },
  { label: "Last 30 days", value: "last30days" },
  { label: "This Month", value: "thisMonth" },
  { label: "Last Month", value: "lastMonth" },
  { label: "This Year", value: "thisYear" },
  { label: "Last Year", value: "lastYear" },
]

function formatDateRange(startDate, endDate) {
  if (!startDate) return "Select a date range"
  if (!endDate || isSameDay(startDate, endDate)) {
    return format(startDate, "MMM d, yyyy")
  }
  return `${format(startDate, "MMM d, yyyy")} - ${format(endDate, "MMM d, yyyy")}`
}

function DatePickerToggle({ initialSelection, onChange }) {
  const [selection, setSelection] = useState(
<<<<<<< HEAD
    initialSelection || {
      startDate: subDays(new Date(), 2),
      endDate: new Date(),
      key: "last3days",
    },
  )

  const [showDatePicker, setShowDatePicker] = useState(false)
=======
      initialSelection || {
        startDate: startOfDay(new Date()),
        endDate: startOfDay(new Date()),
        key: "today",
      }
  );


  const [showDatePicker, setShowDatePicker] = useState(false);
>>>>>>> 523a4008

  useEffect(() => {
    if (initialSelection) {
      setSelection(initialSelection)
    }
  }, [initialSelection])

  const handleApply = (newSelection) => {
    setSelection(newSelection)
    setShowDatePicker(false)
    if (onChange) {
      onChange(newSelection)
    }
  }

  const handleCancel = () => {
    setShowDatePicker(false)
  }

  const getButtonLabel = () => {
    if (selection.key) {
      const preset = PRESETS.find((p) => p.value === selection.key)
      if (preset) return preset.label
    }
    return formatDateRange(selection.startDate, selection.endDate)
  }

  useEffect(() => {
    if (!showDatePicker) return

    const handleClickOutside = (e) => {
      if (!e.target.closest(".datepicker-content") && !e.target.closest(".datepicker-toggle")) {
        setShowDatePicker(false)
      }
    }

    document.addEventListener("mousedown", handleClickOutside)
    return () => document.removeEventListener("mousedown", handleClickOutside)
  }, [showDatePicker])

  return (
    <div className={styles.wrapper}>
      <button className={`${styles.button} datepicker-toggle`} onClick={() => setShowDatePicker(!showDatePicker)}>
        <svg className="h-5 w-5 text-gray-500" fill="none" viewBox="0 0 24 24" stroke="currentColor">
          <path
            strokeLinecap="round"
            strokeLinejoin="round"
            strokeWidth={2}
            d="M8 7V3m8 4V3m-9 8h10M5 21h14a2 2 0 002-2V7a2 2 0 00-2-2H5a2 2 0 00-2 2v12a2 2 0 002 2z"
          />
        </svg>
        <span>{getButtonLabel()}</span>
      </button>

      {showDatePicker && (
        <div className={styles.datepickerContainer}>
          <div className={styles.overlay} onClick={handleCancel}></div>
          <div className={`${styles.datepickerContent} datepicker-content`}>
            <DatePicker initialSelection={selection} onApply={handleApply} onCancel={handleCancel} />
          </div>
        </div>
      )}
    </div>
  )
}

function DatePicker({ initialSelection, onApply, onCancel }) {
  const [viewDate, setViewDate] = useState(initialSelection.startDate || new Date())
  const [startDate, setStartDate] = useState(initialSelection.startDate)
  const [endDate, setEndDate] = useState(initialSelection.endDate)
  const [activePresetKey, setActivePresetKey] = useState(initialSelection.key)
  const [showSecondMonth, setShowSecondMonth] = useState(window.innerWidth > 768)

  useEffect(() => {
    function handleResize() {
      setShowSecondMonth(window.innerWidth > 768)
    }

    window.addEventListener("resize", handleResize)
    return () => window.removeEventListener("resize", handleResize)
  }, [])

  const handleDayClick = (day) => {
    setActivePresetKey(null)
    if (!startDate || (startDate && endDate)) {
      setStartDate(day)
      setEndDate(null)
    } else if (isBefore(day, startDate)) {
      setStartDate(day)
    } else {
      setEndDate(day)
    }
  }

  const handlePreset = (preset) => {
    const today = startOfDay(new Date())
    let newStart
    let newEnd = today

    switch (preset.value) {
      case "today":
        newStart = today
        break
      case "yesterday":
        newStart = newEnd = subDays(today, 1)
        break
      case "last3days":
        newStart = subDays(today, 2)
        break
      case "last7days":
        newStart = subDays(today, 6)
        break
      case "last30days":
        newStart = subDays(today, 29)
        break
      case "thisMonth":
        newStart = startOfMonth(today)
        break
      case "lastMonth":
        const lastMonth = subMonths(today, 1)
        newStart = startOfMonth(lastMonth)
        newEnd = endOfMonth(lastMonth)
        break
      case "thisYear":
        newStart = startOfYear(today)
        break
      case "lastYear":
        const lastYear = subYears(today, 1)
        newStart = startOfYear(lastYear)
        newEnd = endOfYear(lastYear)
        break
      default:
        return
    }
    setStartDate(newStart)
    setEndDate(newEnd)
    setViewDate(newStart)
    setActivePresetKey(preset.value)
  }

  const renderMonth = (dateToRender) => {
    const monthStart = startOfMonth(dateToRender)
    const monthEnd = endOfMonth(dateToRender)
    const calendarStart = startOfWeek(monthStart, { weekStartsOn: 1 })
    const calendarEnd = endOfWeek(monthEnd, { weekStartsOn: 1 })
    const days = eachDayOfInterval({ start: calendarStart, end: calendarEnd })

    return (
      <div className={styles.calendar}>
        <div className="flex items-center justify-between mb-4">
          <button
            type="button"
            onClick={() => setViewDate(subMonths(viewDate, 1))}
            className="p-1 rounded-full hover:bg-gray-100"
          >
            <svg className="h-5 w-5 text-gray-600" fill="none" viewBox="0 0 24 24" stroke="currentColor">
              <path strokeLinecap="round" strokeLinejoin="round" strokeWidth={2} d="M15 19l-7-7 7-7" />
            </svg>
          </button>
          <h2 className="text-gray-800 font-medium">{format(dateToRender, "MMMM yyyy")}</h2>
          <button
            type="button"
            onClick={() => setViewDate(addMonths(viewDate, 1))}
            className="p-1 rounded-full hover:bg-gray-100"
          >
            <svg className="h-5 w-5 text-gray-600" fill="none" viewBox="0 0 24 24" stroke="currentColor">
              <path strokeLinecap="round" strokeLinejoin="round" strokeWidth={2} d="M9 5l7 7-7 7" />
            </svg>
          </button>
        </div>
        <div className="grid grid-cols-7 gap-1 text-center text-sm">
          {["Mo", "Tu", "We", "Th", "Fr", "Sa", "Su"].map((day) => (
            <div key={day} className="text-gray-500 font-light py-1">
              {day}
            </div>
          ))}
          {days.map((day) => {
            const isCurrentMonth = isSameMonth(day, dateToRender)
            const isStartDate = startDate && isSameDay(day, startDate)
            const isEndDate = endDate && isSameDay(day, endDate)
            const isInRange = startDate && endDate && isAfter(day, startDate) && isBefore(day, endDate)
            let buttonClass = "py-2 rounded-full transition-colors duration-150 ease-in-out "
            if (!isCurrentMonth) buttonClass += "text-gray-300"
            else if (isStartDate || isEndDate) buttonClass += "bg-blue-600 text-white"
            else if (isInRange) buttonClass += "bg-blue-100 text-blue-800 hover:bg-blue-200"
            else buttonClass += "text-gray-800 hover:bg-gray-100"
            return (
              <button
                key={day.toString()}
                type="button"
                className={buttonClass}
                onClick={() => isCurrentMonth && handleDayClick(day)}
              >
                {format(day, "d")}
              </button>
            )
          })}
        </div>
      </div>
    )
  }

  const firstCalendar = useMemo(() => renderMonth(viewDate), [viewDate, startDate, endDate])
  const secondCalendar = useMemo(() => renderMonth(addMonths(viewDate, 1)), [viewDate, startDate, endDate])

  return (
    <div className={styles.calendarLayout}>
      <div className={styles.flexColumn}>
        <div className={styles.presetsContainer}>
          {PRESETS.map((preset) => (
            <button
              key={preset.value}
              onClick={() => handlePreset(preset)}
              className={styles.presetButton(activePresetKey === preset.value)}
            >
              {preset.label}
            </button>
          ))}
        </div>

        <div className={styles.calendarContainer}>
          {firstCalendar}
          {showSecondMonth && secondCalendar}
        </div>
      </div>

      <div className={styles.footerContainer}>
        <div className={styles.dateDisplay}>{formatDateRange(startDate, endDate)}</div>
        <div className={styles.buttonContainer}>
          <button type="button" className={styles.cancelButton} onClick={onCancel}>
            Cancel
          </button>
          <button
            type="button"
            className={styles.applyButton}
            onClick={() => onApply({ startDate, endDate, key: activePresetKey })}
            disabled={!startDate || !endDate}
          >
            Apply
          </button>
        </div>
      </div>
    </div>
  )
}

export default DatePickerToggle<|MERGE_RESOLUTION|>--- conflicted
+++ resolved
@@ -66,26 +66,14 @@
 
 function DatePickerToggle({ initialSelection, onChange }) {
   const [selection, setSelection] = useState(
-<<<<<<< HEAD
     initialSelection || {
       startDate: subDays(new Date(), 2),
       endDate: new Date(),
       key: "last3days",
-    },
-  )
+    }
+  );
 
   const [showDatePicker, setShowDatePicker] = useState(false)
-=======
-      initialSelection || {
-        startDate: startOfDay(new Date()),
-        endDate: startOfDay(new Date()),
-        key: "today",
-      }
-  );
-
-
-  const [showDatePicker, setShowDatePicker] = useState(false);
->>>>>>> 523a4008
 
   useEffect(() => {
     if (initialSelection) {
