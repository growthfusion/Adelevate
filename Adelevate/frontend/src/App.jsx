import { BrowserRouter, Routes, Route } from "react-router-dom";
import SlideSidebar from "./components/slide-sidebar";
import Page from "./features/dashboard/Page";
import LoginPage from "./components/login";
import RulesDashboard from "./features/automation/rules/Rules";
<<<<<<< HEAD
//import LogsDashboard from "./features/logs/logs_table";
=======
import LogsDashboard from "@/features/table_logs/logs_table";
>>>>>>> 5c83c305
import ActionLogsDashboard from "./features/action_logs/Alogs";
import EditRuleFormActivate from "./features/automation/rules/EditRules_Activate";
import EditRuleFormBudget from "./features/automation/rules/EditRules_Budget";
import EditRuleFormPause from "./features/automation/rules/EditRules_Pause";

function App() {
    return (
        <BrowserRouter>
            <Routes>
                {/* Login route */}
                <Route path="/login" element={<LoginPage />} />

                {/* Protected routes */}
                <Route
                    path="/*"
                    element={
                        <div className="flex h-screen">
                            <SlideSidebar />
                            <main className="flex-1 overflow-auto">
                                <Routes>
                                    <Route path="/" element={<Page />} />
                                    <Route path="rules" element={<RulesDashboard />} />
                                    <Route path="editActivate" element={<EditRuleFormActivate />} />
                                    <Route path="editBudget" element={<EditRuleFormBudget />} />
                                    <Route path="editPause" element={<EditRuleFormPause />} />
                                    <Route path="actionlog" element={<ActionLogsDashboard />} />
                                </Routes>
                            </main>
                        </div>
                    }
                />
            </Routes>
        </BrowserRouter>
    );
}

export default App;<|MERGE_RESOLUTION|>--- conflicted
+++ resolved
@@ -3,11 +3,7 @@
 import Page from "./features/dashboard/Page";
 import LoginPage from "./components/login";
 import RulesDashboard from "./features/automation/rules/Rules";
-<<<<<<< HEAD
-//import LogsDashboard from "./features/logs/logs_table";
-=======
 import LogsDashboard from "@/features/table_logs/logs_table";
->>>>>>> 5c83c305
 import ActionLogsDashboard from "./features/action_logs/Alogs";
 import EditRuleFormActivate from "./features/automation/rules/EditRules_Activate";
 import EditRuleFormBudget from "./features/automation/rules/EditRules_Budget";
@@ -33,6 +29,7 @@
                                     <Route path="editActivate" element={<EditRuleFormActivate />} />
                                     <Route path="editBudget" element={<EditRuleFormBudget />} />
                                     <Route path="editPause" element={<EditRuleFormPause />} />
+                                    <Route path="log" element={<LogsDashboard />} />
                                     <Route path="actionlog" element={<ActionLogsDashboard />} />
                                 </Routes>
                             </main>
